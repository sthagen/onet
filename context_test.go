package onet

import (
	"testing"

	"path"

	"os"

	"io/ioutil"

	"strings"

	"sync"

	"github.com/dedis/kyber/util/random"
	"github.com/dedis/onet/log"
	"github.com/dedis/onet/network"
	"github.com/stretchr/testify/require"
<<<<<<< HEAD
=======
	"gopkg.in/dedis/crypto.v0/config"
>>>>>>> fb8523ab
)

type ContextData struct {
	I int
	S string
}

func TestContextSaveLoad(t *testing.T) {
	setContextDataPath("")
	nbr := 10
	c := make([]*Context, nbr)
	for i := range c {
		c[i] = createContext()
	}
	var wg sync.WaitGroup
	wg.Add(nbr)
	testLoadSave(t, true, c[0])
	for i := range c {
		go func(i int) {
			testLoadSave(t, false, c[i])
			wg.Done()
		}(i)
	}
	wg.Wait()

	tmp, err := ioutil.TempDir("", "conode")
	log.ErrFatal(err)
	defer os.RemoveAll(tmp)
	os.Setenv("CONODE_SERVICE_PATH", tmp)
	initContextDataPath()
	wg.Add(nbr)
	for i := range c {
		go func(i int) {
			testLoadSave(t, false, c[i])
			wg.Done()
		}(i)
	}
	wg.Wait()
	files, err := ioutil.ReadDir(tmp)
	log.ErrFatal(err)
	require.False(t, files[0].IsDir())
	require.True(t, files[0].Mode().IsRegular())
	require.True(t, strings.HasSuffix(files[0].Name(), ".bin"))
	setContextDataPath("")
}

func testLoadSave(t *testing.T, first bool, c *Context) {
	file := "test"
	cd := &ContextData{42, "meaning of life"}
	if first {
		if c.Save(file, cd) == nil {
			log.Fatal("should not save")
		}
		network.RegisterMessage(ContextData{})
	}
	log.ErrFatal(c.Save(file, cd))

	_, err := c.Load(file + "_")
	if err == nil {
		log.Fatal("this should not exist")
	}
	cdInt, err := c.Load(file)
	log.ErrFatal(err)
	cd2, ok := cdInt.(*ContextData)
	if !ok {
		log.Fatal("contextData should exist")
	}
	if cd.I != cd2.I || cd.S != cd2.S {
		log.Fatal("stored and loaded data should be equal", cd, cd2)
	}
}

func TestContext_Path(t *testing.T) {
	setContextDataPath("")
	c := createContext()
	base := c.absFilename("test")
	tmp, err := ioutil.TempDir("", "conode")
	log.ErrFatal(err)
	defer os.RemoveAll(tmp)
	os.Setenv("CONODE_SERVICE_PATH", tmp)
	initContextDataPath()
	require.Equal(t, tmp, contextDataPath)
	_, err = os.Stat(tmp)
	log.ErrFatal(err)
	require.Equal(t, path.Join(tmp, base), c.absFilename("test"))
}

type CD2 struct {
	I int
}

func TestContext_DataAvailable(t *testing.T) {
	setContextDataPath("")
	network.RegisterMessage(CD2{})
	c := createContext()

	require.False(t, c.DataAvailable("test"))
	log.ErrFatal(c.Save("test", &CD2{42}))
	require.True(t, c.DataAvailable("test"))

	tmpdir, err := ioutil.TempDir("", "test")
	log.ErrFatal(err)
	setContextDataPath(tmpdir)
	require.False(t, c.DataAvailable("test"))
	log.ErrFatal(c.Save("test", &CD2{42}))
	require.True(t, c.DataAvailable("test"))
	os.RemoveAll(tmpdir)
	setContextDataPath("")
}

func createContext() *Context {
<<<<<<< HEAD
	pub := tSuite.Point().Pick(random.Stream)
	si := network.NewServerIdentity(pub,
=======
	kp := config.NewKeyPair(network.Suite)
	si := network.NewServerIdentity(kp.Public,
>>>>>>> fb8523ab
		network.NewAddress(network.Local, "localhost:0"))
	cn := &Server{
		Router: &network.Router{
			ServerIdentity: si,
		},
	}
	return newContext(cn, nil, NilServiceID, nil)
}<|MERGE_RESOLUTION|>--- conflicted
+++ resolved
@@ -1,26 +1,17 @@
 package onet
 
 import (
+	"io/ioutil"
+	"os"
+	"path"
+	"strings"
+	"sync"
 	"testing"
 
-	"path"
-
-	"os"
-
-	"io/ioutil"
-
-	"strings"
-
-	"sync"
-
-	"github.com/dedis/kyber/util/random"
+	"github.com/dedis/kyber/util/key"
 	"github.com/dedis/onet/log"
 	"github.com/dedis/onet/network"
 	"github.com/stretchr/testify/require"
-<<<<<<< HEAD
-=======
-	"gopkg.in/dedis/crypto.v0/config"
->>>>>>> fb8523ab
 )
 
 type ContextData struct {
@@ -132,13 +123,8 @@
 }
 
 func createContext() *Context {
-<<<<<<< HEAD
-	pub := tSuite.Point().Pick(random.Stream)
-	si := network.NewServerIdentity(pub,
-=======
-	kp := config.NewKeyPair(network.Suite)
+	kp := key.NewKeyPair(tSuite)
 	si := network.NewServerIdentity(kp.Public,
->>>>>>> fb8523ab
 		network.NewAddress(network.Local, "localhost:0"))
 	cn := &Server{
 		Router: &network.Router{
